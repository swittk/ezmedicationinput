import {
  DAY_OF_WEEK_TOKENS,
  DEFAULT_ROUTE_SYNONYMS,
  DEFAULT_UNIT_BY_ROUTE,
  DEFAULT_UNIT_SYNONYMS,
  EVENT_TIMING_TOKENS,
  MEAL_KEYWORDS,
  ROUTE_TEXT,
  TIMING_ABBREVIATIONS,
  WORD_FREQUENCIES
} from "./maps";
import { inferUnitFromContext } from "./context";
import { checkDiscouraged } from "./safety";
import { ParsedSigInternal, Token } from "./internal-types";
import {
  EventTiming,
  FhirDayOfWeek,
  FhirPeriodUnit,
  MedicationContext,
  ParseOptions,
  RouteCode
} from "./types";
import { objectEntries } from "./utils/object";
import { arrayIncludes } from "./utils/array";

<<<<<<< HEAD
export interface Token {
  original: string;
  lower: string;
  index: number;
}

export interface ParsedSigInternal {
  input: string;
  tokens: Token[];
  consumed: Set<number>;
  dose?: number;
  doseRange?: { low: number; high: number };
  unit?: string;
  routeCode?: RouteCode;
  routeText?: string;
  frequency?: number;
  frequencyMax?: number;
  period?: number;
  periodMax?: number;
  periodUnit?: FhirPeriodUnit;
  dayOfWeek: FhirDayOfWeek[];
  when: EventTiming[];
  timingCode?: string;
  asNeeded?: boolean;
  asNeededReason?: string;
  warnings: string[];
  siteText?: string;
  siteSource?: "abbreviation" | "text";
  siteTokenIndices: Set<number>;
}

=======
>>>>>>> 364fb39c
const BODY_SITE_HINTS = new Set([
  "left",
  "right",
  "bilateral",
  "arm",
  "arms",
  "leg",
  "legs",
  "thigh",
  "thighs",
  "shoulder",
  "shoulders",
  "hand",
  "hands",
  "foot",
  "feet",
  "eye",
  "eyes",
  "ear",
  "ears",
  "nostril",
  "nostrils",
  "abdomen",
  "belly",
  "cheek",
  "cheeks",
  "upper",
  "lower",
  "forearm",
  "back",
  "mouth",
  "tongue",
  "tongues",
  "cheek",
  "cheeks",
  "gum",
  "gums",
  "tooth",
  "teeth",
  "nose",
  "nares",
  "hair",
  "skin",
  "scalp",
  "face",
  "forehead",
  "chin",
  "neck",
  "buttock",
  "buttocks",
  "gluteal",
  "glute",
  "muscle",
  "muscles",
  "vein",
  "veins",
  "vagina",
  "vaginal",
  "rectum",
  "rectal",
  "anus",
  "perineum"
]);

const SITE_CONNECTORS = new Set(["to", "in", "into", "on", "onto", "at"]);

const SITE_FILLER_WORDS = new Set([
  "the",
  "a",
  "an",
  "your",
  "his",
  "her",
  "their",
  "my"
]);

const OCULAR_DIRECTION_WORDS = new Set([
  "left",
  "right",
  "both",
  "either",
  "each",
  "bilateral"
]);

const OCULAR_SITE_WORDS = new Set([
  "eye",
  "eyes",
  "eyelid",
  "eyelids",
  "ocular",
  "ophthalmic",
  "oculus"
]);

const COMBO_EVENT_TIMINGS: Record<string, EventTiming> = {
  "early morning": EventTiming["Early Morning"],
  "late morning": EventTiming["Late Morning"],
  "early afternoon": EventTiming["Early Afternoon"],
  "late afternoon": EventTiming["Late Afternoon"],
  "early evening": EventTiming["Early Evening"],
  "late evening": EventTiming["Late Evening"],
  "after sleep": EventTiming["After Sleep"],
  "upon waking": EventTiming.Wake
};

// Tracking explicit breakfast/lunch/dinner markers lets the meal-expansion
// logic bail early when the clinician already specified precise events.
const SPECIFIC_MEAL_TIMINGS = new Set<EventTiming>([
  EventTiming["Before Breakfast"],
  EventTiming["Before Lunch"],
  EventTiming["Before Dinner"],
  EventTiming["After Breakfast"],
  EventTiming["After Lunch"],
  EventTiming["After Dinner"],
  EventTiming.Breakfast,
  EventTiming.Lunch,
  EventTiming.Dinner
]);

// Ocular shorthand tokens commonly used in ophthalmic sigs.
const EYE_SITE_TOKENS: Record<string, { site: string; route?: RouteCode }> = {
  od: { site: "right eye", route: RouteCode["Ophthalmic route"] },
  re: { site: "right eye", route: RouteCode["Ophthalmic route"] },
  os: { site: "left eye", route: RouteCode["Ophthalmic route"] },
  le: { site: "left eye", route: RouteCode["Ophthalmic route"] },
  ou: { site: "both eyes", route: RouteCode["Ophthalmic route"] },
  be: { site: "both eyes", route: RouteCode["Ophthalmic route"] },
  vod: {
    site: "right eye",
    route: RouteCode["Intravitreal route (qualifier value)"]
  },
  vos: {
    site: "left eye",
    route: RouteCode["Intravitreal route (qualifier value)"]
  },
  ivtod: {
    site: "right eye",
    route: RouteCode["Intravitreal route (qualifier value)"]
  },
  ivtre: {
    site: "right eye",
    route: RouteCode["Intravitreal route (qualifier value)"]
  },
  ivtos: {
    site: "left eye",
    route: RouteCode["Intravitreal route (qualifier value)"]
  },
  ivtle: {
    site: "left eye",
    route: RouteCode["Intravitreal route (qualifier value)"]
  },
  ivtou: {
    site: "both eyes",
    route: RouteCode["Intravitreal route (qualifier value)"]
  },
  ivtbe: {
    site: "both eyes",
    route: RouteCode["Intravitreal route (qualifier value)"]
  }
};

const OPHTHALMIC_ROUTE_CODES = new Set<RouteCode>([
  RouteCode["Ophthalmic route"],
  RouteCode["Intravitreal route (qualifier value)"]
]);

const OPHTHALMIC_CONTEXT_TOKENS = new Set<string>([
  "drop",
  "drops",
  "gtt",
  "gtts",
  "eye",
  "eyes",
  "eyelid",
  "eyelids",
  "ocular",
  "ophthalmic",
  "ophth",
  "oculus",
  "os",
  "ou",
  "re",
  "le",
  "be"
]);

function normalizeTokenLower(token: Token): string {
  return token.lower.replace(/\./g, "");
}

function hasOphthalmicContextHint(tokens: Token[], index: number): boolean {
  for (let offset = -3; offset <= 3; offset++) {
    if (offset === 0) {
      continue;
    }
    const neighbor = tokens[index + offset];
    if (!neighbor) {
      continue;
    }
    const normalized = normalizeTokenLower(neighbor);
    if (OPHTHALMIC_CONTEXT_TOKENS.has(normalized) || normalized.includes("eye")) {
      return true;
    }
  }
  return false;
}

function shouldInterpretOdAsOnceDaily(
  internal: ParsedSigInternal,
  tokens: Token[],
  index: number,
  treatAsSite: boolean
): boolean {
  if (treatAsSite) {
    return false;
  }

  const hasCadenceAssigned =
    internal.frequency !== undefined ||
    internal.frequencyMax !== undefined ||
    internal.period !== undefined ||
    internal.periodMax !== undefined ||
    internal.timingCode !== undefined;

  const hasPriorSiteContext = hasBodySiteContextBefore(internal, tokens, index);
  const hasUpcomingSiteContext = hasBodySiteContextAfter(internal, tokens, index);

  const previous = tokens[index - 1];
  const previousNormalized = previous ? normalizeTokenLower(previous) : undefined;
  const previousIsOd = previousNormalized === "od";
  const previousConsumed = previousIsOd && internal.consumed.has(previous.index);
  const previousOdProvidedSite = previousConsumed && /eye/i.test(internal.siteText ?? "");

  if (previousOdProvidedSite) {
    return true;
  }

  const previousEyeToken =
    previousNormalized && previousNormalized !== "od"
      ? EYE_SITE_TOKENS[previousNormalized]
      : undefined;
  if (previousEyeToken && internal.consumed.has(previous.index)) {
    return true;
  }

  if (
    previousNormalized === "od" &&
    internal.siteSource === "abbreviation" &&
    internal.siteText &&
    /eye/i.test(internal.siteText)
  ) {
    return true;
  }

  if (hasPriorSiteContext || hasUpcomingSiteContext) {
    return !hasCadenceAssigned;
  }

  if (hasCadenceAssigned) {
    return false;
  }

  if (internal.routeCode && !OPHTHALMIC_ROUTE_CODES.has(internal.routeCode)) {
    return true;
  }

  if (internal.unit && internal.unit !== "drop") {
    return true;
  }

  if (internal.siteText && !/eye/i.test(internal.siteText)) {
    return true;
  }

  const hasNonOdToken = tokens.some((token, tokenIndex) => {
    if (tokenIndex === index) {
      return false;
    }
    return normalizeTokenLower(token) !== "od";
  });

  if (!hasNonOdToken) {
    return false;
  }

  const ophthalmicContext =
    hasOphthalmicContextHint(tokens, index) ||
    (internal.routeCode !== undefined && OPHTHALMIC_ROUTE_CODES.has(internal.routeCode)) ||
    (internal.siteText !== undefined && /eye/i.test(internal.siteText));

  if (ophthalmicContext && hasSpelledOcularSiteBefore(tokens, index)) {
    return true;
  }

  return !ophthalmicContext;
}

function hasBodySiteContextBefore(
  internal: ParsedSigInternal,
  tokens: Token[],
  index: number
): boolean {
  const currentToken = tokens[index];
  const currentTokenIndex = currentToken ? currentToken.index : index;

  if (internal.siteText) {
    return true;
  }

  for (const tokenIndex of internal.siteTokenIndices) {
    if (tokenIndex < currentTokenIndex) {
      return true;
    }
  }

  for (let i = 0; i < index; i++) {
    const token = tokens[i];
    if (!token) {
      continue;
    }
    if (internal.consumed.has(token.index)) {
      if (internal.siteTokenIndices.has(token.index) && token.index < currentTokenIndex) {
        return true;
      }
      continue;
    }
    const normalized = normalizeTokenLower(token);
    if (BODY_SITE_HINTS.has(normalized)) {
      return true;
    }
    if (EYE_SITE_TOKENS[normalized]) {
      return true;
    }
  }

  return false;
}

function hasBodySiteContextAfter(
  internal: ParsedSigInternal,
  tokens: Token[],
  index: number
): boolean {
  const currentToken = tokens[index];
  const currentTokenIndex = currentToken ? currentToken.index : index;

  for (const tokenIndex of internal.siteTokenIndices) {
    if (tokenIndex > currentTokenIndex) {
      return true;
    }
  }

  let seenConnector = false;
  for (let i = index + 1; i < tokens.length; i++) {
    const token = tokens[i];
    if (!token) {
      continue;
    }
    if (internal.consumed.has(token.index)) {
      if (internal.siteTokenIndices.has(token.index) && token.index > currentTokenIndex) {
        return true;
      }
      continue;
    }
    const normalized = normalizeTokenLower(token);
    if (SITE_CONNECTORS.has(normalized)) {
      seenConnector = true;
      continue;
    }
    if (SITE_FILLER_WORDS.has(normalized)) {
      continue;
    }
    if (BODY_SITE_HINTS.has(normalized)) {
      return true;
    }
    if (seenConnector) {
      break;
    }
    if (!seenConnector) {
      break;
    }
  }
  return false;
}

function hasSpelledOcularSiteBefore(tokens: Token[], index: number): boolean {
  let hasOcularWord = false;
  let hasDirectionalCue = false;
  for (let i = 0; i < index; i++) {
    const token = tokens[i];
    if (!token) {
      continue;
    }
    const normalized = normalizeTokenLower(token);
    if (SITE_CONNECTORS.has(normalized) || OCULAR_DIRECTION_WORDS.has(normalized)) {
      hasDirectionalCue = true;
    }
    if (OCULAR_SITE_WORDS.has(normalized) || normalized.includes("eye")) {
      hasOcularWord = true;
    }
    if (hasDirectionalCue && hasOcularWord) {
      return true;
    }
  }
  return false;
}

function shouldTreatEyeTokenAsSite(
  internal: ParsedSigInternal,
  tokens: Token[],
  index: number,
  context?: MedicationContext | null
): boolean {
  const currentToken = tokens[index];
  const normalizedSelf = normalizeTokenLower(currentToken);
  const eyeMeta = EYE_SITE_TOKENS[normalizedSelf];

  if (internal.routeCode && !OPHTHALMIC_ROUTE_CODES.has(internal.routeCode)) {
    return false;
  }

  if (internal.siteText) {
    return false;
  }

  if (internal.siteSource === "abbreviation") {
    return false;
  }

  const dosageForm = context?.dosageForm?.toLowerCase();
  const contextImpliesOphthalmic = Boolean(
    dosageForm && /(eye|ophth|ocular|intravit)/i.test(dosageForm)
  );
  const eyeRouteImpliesOphthalmic =
    eyeMeta?.route === RouteCode["Intravitreal route (qualifier value)"];
  const ophthalmicContext =
    hasOphthalmicContextHint(tokens, index) ||
    (internal.routeCode !== undefined && OPHTHALMIC_ROUTE_CODES.has(internal.routeCode)) ||
    contextImpliesOphthalmic ||
    eyeRouteImpliesOphthalmic;

  if (hasBodySiteContextAfter(internal, tokens, index)) {
    return false;
  }
  if (!ophthalmicContext) {
    const hasOtherActiveTokens = tokens.some(
      (token, tokenIndex) =>
        tokenIndex !== index && !internal.consumed.has(token.index)
    );
    const onlyEyeTokens = tokens.every((token, tokenIndex) => {
      if (tokenIndex === index || internal.consumed.has(token.index)) {
        return true;
      }
      return normalizeTokenLower(token) === "od";
    });
    if (!hasOtherActiveTokens) {
      return internal.unit === undefined && internal.routeCode === undefined;
    }
    if (onlyEyeTokens) {
      return true;
    }
    return false;
  }

  for (let i = 0; i < index; i++) {
    const candidate = tokens[i];
    if (internal.consumed.has(candidate.index)) {
      continue;
    }
    const normalized = normalizeTokenLower(candidate);
    if (SITE_CONNECTORS.has(normalized)) {
      continue;
    }
    if (BODY_SITE_HINTS.has(normalized)) {
      return false;
    }
    if (EYE_SITE_TOKENS[normalized]) {
      return false;
    }
    if (DEFAULT_ROUTE_SYNONYMS[normalized]) {
      return false;
    }
  }

  return true;
}

function tryParseNumericCadence(
  internal: ParsedSigInternal,
  tokens: Token[],
  index: number
): boolean {
  const token = tokens[index];
  if (!/^[0-9]+(?:\.[0-9]+)?$/.test(token.lower)) {
    return false;
  }
  if (
    internal.frequency !== undefined ||
    internal.frequencyMax !== undefined ||
    internal.period !== undefined ||
    internal.periodMax !== undefined
  ) {
    return false;
  }

  let nextIndex = index + 1;
  const connectors: Token[] = [];
  while (true) {
    const connector = tokens[nextIndex];
    if (!connector || internal.consumed.has(connector.index)) {
      break;
    }
    const normalized = normalizeTokenLower(connector);
    if (normalized === "per" || normalized === "a" || normalized === "each" || normalized === "every") {
      connectors.push(connector);
      nextIndex += 1;
      continue;
    }
    break;
  }

  if (!connectors.length) {
    return false;
  }

  const unitToken = tokens[nextIndex];
  if (!unitToken || internal.consumed.has(unitToken.index)) {
    return false;
  }
  const unitCode = mapIntervalUnit(normalizeTokenLower(unitToken));
  if (!unitCode) {
    return false;
  }

  const value = parseFloat(token.original);
  if (!Number.isFinite(value)) {
    return false;
  }

  internal.frequency = value;
  internal.period = 1;
  internal.periodUnit = unitCode;
  if (value === 1 && unitCode === FhirPeriodUnit.Day && !internal.timingCode) {
    internal.timingCode = "QD";
  }

  mark(internal.consumed, token);
  for (const connector of connectors) {
    mark(internal.consumed, connector);
  }
  mark(internal.consumed, unitToken);
  return true;
}

const SITE_UNIT_ROUTE_HINTS: Array<{ pattern: RegExp; route: RouteCode }> = [
  { pattern: /\beye(s)?\b/i, route: RouteCode["Ophthalmic route"] },
  { pattern: /\beyelid(s)?\b/i, route: RouteCode["Ophthalmic route"] },
  { pattern: /\bintravitreal\b/i, route: RouteCode["Intravitreal route (qualifier value)"] },
  { pattern: /\bear(s)?\b/i, route: RouteCode["Otic route"] },
  { pattern: /\bnostril(s)?\b/i, route: RouteCode["Nasal route"] },
  { pattern: /\bnares?\b/i, route: RouteCode["Nasal route"] },
  { pattern: /\bnose\b/i, route: RouteCode["Nasal route"] },
  { pattern: /\bmouth\b/i, route: RouteCode["Oral route"] },
  { pattern: /\boral\b/i, route: RouteCode["Oral route"] },
  { pattern: /\bunder (the )?tongue\b/i, route: RouteCode["Sublingual route"] },
  { pattern: /\btongue\b/i, route: RouteCode["Sublingual route"] },
  { pattern: /\bcheek(s)?\b/i, route: RouteCode["Buccal route"] },
  { pattern: /\blung(s)?\b/i, route: RouteCode["Respiratory tract route (qualifier value)"] },
  { pattern: /\brespiratory tract\b/i, route: RouteCode["Respiratory tract route (qualifier value)"] },
  { pattern: /\bskin\b/i, route: RouteCode["Topical route"] },
  { pattern: /\bscalp\b/i, route: RouteCode["Topical route"] },
  { pattern: /\bface\b/i, route: RouteCode["Topical route"] },
  { pattern: /\bhand(s)?\b/i, route: RouteCode["Topical route"] },
  { pattern: /(\bfoot\b|\bfeet\b)/i, route: RouteCode["Topical route"] },
  { pattern: /\belbow(s)?\b/i, route: RouteCode["Topical route"] },
  { pattern: /\bknee(s)?\b/i, route: RouteCode["Topical route"] },
  { pattern: /\bleg(s)?\b/i, route: RouteCode["Topical route"] },
  { pattern: /\barm(s)?\b/i, route: RouteCode["Topical route"] },
  { pattern: /\bpatch(es)?\b/i, route: RouteCode["Transdermal route"] },
  { pattern: /\babdomen\b/i, route: RouteCode["Subcutaneous route"] },
  { pattern: /\bbelly\b/i, route: RouteCode["Subcutaneous route"] },
  { pattern: /\bstomach\b/i, route: RouteCode["Subcutaneous route"] },
  { pattern: /\bthigh(s)?\b/i, route: RouteCode["Subcutaneous route"] },
  { pattern: /\bupper arm\b/i, route: RouteCode["Subcutaneous route"] },
  { pattern: /\bbuttock(s)?\b/i, route: RouteCode["Intramuscular route"] },
  { pattern: /\bglute(al)?\b/i, route: RouteCode["Intramuscular route"] },
  { pattern: /\bdeltoid\b/i, route: RouteCode["Intramuscular route"] },
  { pattern: /\bmuscle(s)?\b/i, route: RouteCode["Intramuscular route"] },
  { pattern: /\bvein(s)?\b/i, route: RouteCode["Intravenous route"] },
  { pattern: /\brectum\b/i, route: RouteCode["Per rectum"] },
  { pattern: /\banus\b/i, route: RouteCode["Per rectum"] },
  { pattern: /\brectal\b/i, route: RouteCode["Per rectum"] },
  { pattern: /\bvagina\b/i, route: RouteCode["Per vagina"] },
  { pattern: /\bvaginal\b/i, route: RouteCode["Per vagina"] }
];

export function tokenize(input: string): Token[] {
  const separators = /[(),]/g;
  let normalized = input.trim().replace(separators, " ");
  normalized = normalized.replace(
    /(\d+(?:\.\d+)?)\s*\/\s*(d|day|days|wk|w|week|weeks|mo|month|months|hr|hrs|hour|hours|h|min|mins|minute|minutes)\b/gi,
    (_match, value, unit) => `${value} per ${unit}`
  );
  normalized = normalized.replace(/(\d+)\s*\/\s*(\d+)/g, (match, num, den) => {
    const numerator = parseFloat(num);
    const denominator = parseFloat(den);
    if (!Number.isFinite(numerator) || !Number.isFinite(denominator) || denominator === 0) {
      return match;
    }
    const value = numerator / denominator;
    return value.toString();
  });
  normalized = normalized.replace(/(\d+(?:\.\d+)?[x*])([A-Za-z]+)/g, "$1 $2");
  normalized = normalized.replace(/(\d+(?:\.\d+)?)\s*-\s*(\d+(?:\.\d+)?)/g, "$1-$2");
  normalized = normalized.replace(
    /(\d+(?:\.\d+)?)(tab|tabs|tablet|tablets|cap|caps|capsule|capsules|mg|mcg|ml|g|drops|drop|puff|puffs|spray|sprays|patch|patches)/gi,
    "$1 $2"
  );
  normalized = normalized.replace(/[\\/]/g, " ");
  const rawTokens = normalized
    .split(/\s+/)
    .map((t) => t.trim())
    .filter((t) => t.length > 0 && t !== "." && t !== "-");

  const tokens: Token[] = [];
  for (let i = 0; i < rawTokens.length; i++) {
    const raw = rawTokens[i];
    const parts = splitToken(raw);
    for (const part of parts) {
      if (!part) continue;
      tokens.push({ original: part, lower: part.toLowerCase(), index: tokens.length });
    }
  }
  return tokens;
}

function splitToken(token: string): string[] {
  if (/^[0-9]+(?:\.[0-9]+)?$/.test(token)) {
    return [token];
  }
  if (/^[A-Za-z]+$/.test(token)) {
    return [token];
  }
  const qRange = token.match(/^q([0-9]+(?:\.[0-9]+)?)-([0-9]+(?:\.[0-9]+)?)([A-Za-z]+)$/i);
  if (qRange) {
    const [, low, high, unit] = qRange;
    return [token.charAt(0), `${low}-${high}`, unit];
  }
  const match = token.match(/^([0-9]+(?:\.[0-9]+)?)([A-Za-z]+)$/);
  if (match) {
    const [, num, unit] = match;
    if (!/^x\d+/i.test(unit) && !/^q\d+/i.test(unit)) {
      return [num, unit];
    }
  }
  return [token];
}

function mark(consumed: Set<number>, token: Token) {
  consumed.add(token.index);
}

function addWhen(target: EventTiming[], code: EventTiming) {
  if (!arrayIncludes(target, code)) {
    target.push(code);
  }
}

// Removing is slightly more work than adding because a clinician might repeat
// the same token; trimming them all keeps downstream assertions tidy.
function removeWhen(target: EventTiming[], code: EventTiming) {
  let index = target.indexOf(code);
  while (index !== -1) {
    target.splice(index, 1);
    index = target.indexOf(code);
  }
}

// Translate the requested expansion context into the appropriate sequence of
// EventTiming values (e.g., AC -> ACM/ACD/ACV) for the detected frequency.
function computeMealExpansions(
  base: "before" | "after" | "with",
  frequency: number,
  pairPreference: "breakfast+dinner" | "breakfast+lunch"
): EventTiming[] | undefined {
  if (frequency < 1 || frequency > 4) {
    return undefined;
  }

  const bedtime = EventTiming["Before Sleep"];
  const beforePair =
    pairPreference === "breakfast+lunch"
      ? [EventTiming["Before Breakfast"], EventTiming["Before Lunch"]]
      : [EventTiming["Before Breakfast"], EventTiming["Before Dinner"]];
  const afterPair =
    pairPreference === "breakfast+lunch"
      ? [EventTiming["After Breakfast"], EventTiming["After Lunch"]]
      : [EventTiming["After Breakfast"], EventTiming["After Dinner"]];
  const withPair =
    pairPreference === "breakfast+lunch"
      ? [EventTiming.Breakfast, EventTiming.Lunch]
      : [EventTiming.Breakfast, EventTiming.Dinner];

  if (base === "before") {
    if (frequency === 1) return [EventTiming["Before Breakfast"]];
    if (frequency === 2) return beforePair;
    if (frequency === 3) {
      return [
        EventTiming["Before Breakfast"],
        EventTiming["Before Lunch"],
        EventTiming["Before Dinner"]
      ];
    }
    return [
      EventTiming["Before Breakfast"],
      EventTiming["Before Lunch"],
      EventTiming["Before Dinner"],
      bedtime
    ];
  }

  if (base === "after") {
    if (frequency === 1) return [EventTiming["After Breakfast"]];
    if (frequency === 2) return afterPair;
    if (frequency === 3) {
      return [
        EventTiming["After Breakfast"],
        EventTiming["After Lunch"],
        EventTiming["After Dinner"]
      ];
    }
    return [
      EventTiming["After Breakfast"],
      EventTiming["After Lunch"],
      EventTiming["After Dinner"],
      bedtime
    ];
  }

  // base === "with"
  if (frequency === 1) return [EventTiming.Breakfast];
  if (frequency === 2) return withPair;
  if (frequency === 3) {
    return [EventTiming.Breakfast, EventTiming.Lunch, EventTiming.Dinner];
  }
  return [EventTiming.Breakfast, EventTiming.Lunch, EventTiming.Dinner, bedtime];
}

// Optionally replace generic meal tokens with concrete breakfast/lunch/dinner
// EventTiming codes when the cadence makes the intent obvious.
function expandMealTimings(
  internal: ParsedSigInternal,
  options?: ParseOptions
) {
  if (!options?.smartMealExpansion) {
    return;
  }
  if (!internal.when.length) {
    return;
  }
  if (internal.when.some((code) => SPECIFIC_MEAL_TIMINGS.has(code))) {
    return;
  }

  const frequency = internal.frequency;
  if (!frequency || frequency < 1 || frequency > 4) {
    return;
  }

  if (
    internal.period !== undefined &&
    internal.periodUnit !== undefined &&
    (internal.periodUnit !== FhirPeriodUnit.Day || internal.period !== 1)
  ) {
    return;
  }
  if (
    internal.period !== undefined &&
    internal.periodUnit === undefined &&
    internal.period !== 1
  ) {
    return;
  }
  if (internal.periodUnit && internal.periodUnit !== FhirPeriodUnit.Day) {
    return;
  }
  if (internal.frequencyMax !== undefined || internal.periodMax !== undefined) {
    return;
  }

  const pairPreference = options.twoPerDayPair ?? "breakfast+dinner";

  const replacements: Array<{ general: EventTiming; specifics: EventTiming[] }> = [];

  if (arrayIncludes(internal.when, EventTiming["Before Meal"])) {
    const specifics = computeMealExpansions("before", frequency, pairPreference);
    if (specifics) {
      replacements.push({ general: EventTiming["Before Meal"], specifics });
    }
  }
  if (arrayIncludes(internal.when, EventTiming["After Meal"])) {
    const specifics = computeMealExpansions("after", frequency, pairPreference);
    if (specifics) {
      replacements.push({ general: EventTiming["After Meal"], specifics });
    }
  }
  if (arrayIncludes(internal.when, EventTiming.Meal)) {
    const specifics = computeMealExpansions("with", frequency, pairPreference);
    if (specifics) {
      replacements.push({ general: EventTiming.Meal, specifics });
    }
  }

  for (const { general, specifics } of replacements) {
    removeWhen(internal.when, general);
    for (const specific of specifics) {
      addWhen(internal.when, specific);
    }
  }
}

function setRoute(
  internal: ParsedSigInternal,
  code: RouteCode,
  text?: string
) {
  internal.routeCode = code;
  internal.routeText = text ?? ROUTE_TEXT[code];
}

/**
 * Convert hour-based values into minutes when fractional quantities appear so
 * the resulting FHIR repeat payloads avoid unwieldy decimals.
 */
function normalizePeriodValue(value: number, unit: FhirPeriodUnit): {
  value: number;
  unit: FhirPeriodUnit;
} {
  if (unit === FhirPeriodUnit.Hour && (!Number.isInteger(value) || value < 1)) {
    return { value: Math.round(value * 60 * 1000) / 1000, unit: FhirPeriodUnit.Minute };
  }
  return { value, unit };
}

/**
 * Ensure ranges expressed in hours remain consistent when fractional values
 * demand conversion into minutes.
 */
function normalizePeriodRange(
  low: number,
  high: number,
  unit: FhirPeriodUnit
): { low: number; high: number; unit: FhirPeriodUnit } {
  if (unit === FhirPeriodUnit.Hour && (!Number.isInteger(low) || !Number.isInteger(high) || low < 1 || high < 1)) {
    return {
      low: Math.round(low * 60 * 1000) / 1000,
      high: Math.round(high * 60 * 1000) / 1000,
      unit: FhirPeriodUnit.Minute
    };
  }
  return { low, high, unit };
}

function periodUnitSuffix(unit: FhirPeriodUnit): string | undefined {
  switch (unit) {
    case FhirPeriodUnit.Minute:
      return "min";
    case FhirPeriodUnit.Hour:
      return "h";
    case FhirPeriodUnit.Day:
      return "d";
    case FhirPeriodUnit.Week:
      return "wk";
    case FhirPeriodUnit.Month:
      return "mo";
    case FhirPeriodUnit.Year:
      return "a";
    default:
      return undefined;
  }
}

function maybeAssignTimingCode(
  internal: ParsedSigInternal,
  value: number,
  unit: FhirPeriodUnit
) {
  const suffix = periodUnitSuffix(unit);
  if (!suffix) {
    return;
  }
  const key = `q${value}${suffix}`;
  const descriptor = TIMING_ABBREVIATIONS[key];
  if (descriptor?.code && !internal.timingCode) {
    internal.timingCode = descriptor.code;
  }
}

/**
 * Apply the chosen period/unit pair and infer helpful timing codes when the
 * period clearly represents common cadences (daily/weekly/monthly).
 */
function applyPeriod(
  internal: ParsedSigInternal,
  period: number,
  unit: FhirPeriodUnit
) {
  const normalized = normalizePeriodValue(period, unit);
  internal.period = normalized.value;
  internal.periodUnit = normalized.unit;
  maybeAssignTimingCode(internal, normalized.value, normalized.unit);
  if (normalized.unit === FhirPeriodUnit.Day && normalized.value === 1) {
    internal.frequency = internal.frequency ?? 1;
  }
  if (normalized.unit === FhirPeriodUnit.Week && normalized.value === 1) {
    internal.timingCode = internal.timingCode ?? "WK";
  }
  if (normalized.unit === FhirPeriodUnit.Month && normalized.value === 1) {
    internal.timingCode = internal.timingCode ?? "MO";
  }
}

/**
 * Parse compact q-interval tokens like q30min, q0.5h, or q1w, optionally using
 * the following token as the unit if the compact token only carries the value.
 */
function tryParseCompactQ(
  internal: ParsedSigInternal,
  tokens: Token[],
  index: number
): boolean {
  const token = tokens[index];
  const lower = token.lower;
  const compact = lower.match(/^q([0-9]+(?:\.[0-9]+)?)([a-z]+)$/);
  if (compact) {
    const value = parseFloat(compact[1]);
    const unitCode = mapIntervalUnit(compact[2]);
    if (Number.isFinite(value) && unitCode) {
      applyPeriod(internal, value, unitCode);
      mark(internal.consumed, token);
      return true;
    }
  }
  const valueOnly = lower.match(/^q([0-9]+(?:\.[0-9]+)?)$/);
  if (valueOnly) {
    const unitToken = tokens[index + 1];
    if (!unitToken || internal.consumed.has(unitToken.index)) {
      return false;
    }
    const unitCode = mapIntervalUnit(unitToken.lower);
    if (!unitCode) {
      return false;
    }
    const value = parseFloat(valueOnly[1]);
    if (!Number.isFinite(value)) {
      return false;
    }
    applyPeriod(internal, value, unitCode);
    mark(internal.consumed, token);
    mark(internal.consumed, unitToken);
    return true;
  }
  return false;
}

function applyFrequencyDescriptor(
  internal: ParsedSigInternal,
  token: Token,
  descriptor: {
    code?: string;
    frequency?: number;
    frequencyMax?: number;
    period?: number;
    periodMax?: number;
    periodUnit?: FhirPeriodUnit;
    when?: EventTiming[];
    discouraged?: string;
  },
  options?: ParseOptions
) {
  if (descriptor.discouraged) {
    const check = checkDiscouraged(token.original, options);
    if (check.warning) {
      internal.warnings.push(check.warning);
    }
  }
  if (descriptor.code) {
    internal.timingCode = descriptor.code;
  }
  if (descriptor.frequency !== undefined) {
    internal.frequency = descriptor.frequency;
  }
  if (descriptor.frequencyMax !== undefined) {
    internal.frequencyMax = descriptor.frequencyMax;
  }
  if (descriptor.period !== undefined) {
    internal.period = descriptor.period;
  }
  if (descriptor.periodMax !== undefined) {
    internal.periodMax = descriptor.periodMax;
  }
  if (descriptor.periodUnit) {
    internal.periodUnit = descriptor.periodUnit;
  }
  if (descriptor.when) {
    for (const w of descriptor.when) {
      addWhen(internal.when, w);
    }
  }
  mark(internal.consumed, token);
}

function applyWhenToken(
  internal: ParsedSigInternal,
  token: Token,
  code: EventTiming
) {
  addWhen(internal.when, code);
  mark(internal.consumed, token);
}

function parseMealContext(
  internal: ParsedSigInternal,
  tokens: Token[],
  index: number,
  code: EventTiming
) {
  const token = tokens[index];
  const next = tokens[index + 1];
  if (!next || internal.consumed.has(next.index)) {
    applyWhenToken(internal, token, code);
    return;
  }
  const meal = MEAL_KEYWORDS[next.lower];
  if (meal) {
    const whenCode =
      code === EventTiming["After Meal"]
        ? meal.pc
        : code === EventTiming["Before Meal"]
        ? meal.ac
        : code;
    applyWhenToken(internal, token, whenCode);
    mark(internal.consumed, next);
    return;
  }
  applyWhenToken(internal, token, code);
}

function parseSeparatedQ(
  internal: ParsedSigInternal,
  tokens: Token[],
  index: number,
  options?: ParseOptions
) {
  const token = tokens[index];
  const next = tokens[index + 1];
  if (!next || internal.consumed.has(next.index)) {
    return false;
  }
  const after = tokens[index + 2];
  const lowerNext = next.lower;
  const range = parseNumericRange(lowerNext);
  if (range) {
    const unitToken = after;
    if (!unitToken) {
      return false;
    }
    const unitCode = mapIntervalUnit(unitToken.lower);
    if (!unitCode) {
      return false;
    }
    const normalized = normalizePeriodRange(range.low, range.high, unitCode);
    internal.period = normalized.low;
    internal.periodMax = normalized.high;
    internal.periodUnit = normalized.unit;
    mark(internal.consumed, token);
    mark(internal.consumed, next);
    mark(internal.consumed, unitToken);
    return true;
  }
  const isNumber = /^[0-9]+(?:\.[0-9]+)?$/.test(lowerNext);
  if (!isNumber) {
    const unitCode = mapIntervalUnit(lowerNext);
    if (unitCode) {
      mark(internal.consumed, token);
      mark(internal.consumed, next);
      applyPeriod(internal, 1, unitCode);
      return true;
    }
    return false;
  }
  const unitToken = after;
  if (!unitToken) {
    return false;
  }
  const unitCode = mapIntervalUnit(unitToken.lower);
  if (!unitCode) {
    return false;
  }
  const value = parseFloat(next.original);
  applyPeriod(internal, value, unitCode);
  mark(internal.consumed, token);
  mark(internal.consumed, next);
  mark(internal.consumed, unitToken);
  return true;
}

function mapIntervalUnit(token: string):
  | FhirPeriodUnit.Minute
  | FhirPeriodUnit.Hour
  | FhirPeriodUnit.Day
  | FhirPeriodUnit.Week
  | FhirPeriodUnit.Month
  | undefined {
  if (
    token === "min" ||
    token === "mins" ||
    token === "minute" ||
    token === "minutes" ||
    token === "m"
  ) {
    return FhirPeriodUnit.Minute;
  }
  if (token === "h" || token === "hr" || token === "hrs" || token === "hour" || token === "hours") {
    return FhirPeriodUnit.Hour;
  }
  if (token === "d" || token === "day" || token === "days") {
    return FhirPeriodUnit.Day;
  }
  if (token === "wk" || token === "w" || token === "week" || token === "weeks") {
    return FhirPeriodUnit.Week;
  }
  if (token === "mo" || token === "month" || token === "months") {
    return FhirPeriodUnit.Month;
  }
  return undefined;
}

function parseNumericRange(token: string): { low: number; high: number } | undefined {
  const rangeMatch = token.match(/^([0-9]+(?:\.[0-9]+)?)-([0-9]+(?:\.[0-9]+)?)$/);
  if (!rangeMatch) {
    return undefined;
  }
  const low = parseFloat(rangeMatch[1]);
  const high = parseFloat(rangeMatch[2]);
  if (!Number.isFinite(low) || !Number.isFinite(high)) {
    return undefined;
  }
  return { low, high };
}

export function parseInternal(
  input: string,
  options?: ParseOptions
): ParsedSigInternal {
  const tokens = tokenize(input);
  const internal: ParsedSigInternal = {
    input,
    tokens,
    consumed: new Set<number>(),
    dayOfWeek: [],
    when: [],
    warnings: [],
    siteTokenIndices: new Set<number>()
  };

  const context = options?.context ?? undefined;
  const customRouteMap = options?.routeMap
    ? new Map(
        objectEntries(options.routeMap).map(([key, value]) => [
          key.toLowerCase(),
          value
        ])
      )
    : undefined;

  if (tokens.length === 0) {
    return internal;
  }

  // PRN detection
  let prnReasonStart: number | undefined;
  for (let i = 0; i < tokens.length; i++) {
    const token = tokens[i];
    if (token.lower === "prn") {
      internal.asNeeded = true;
      mark(internal.consumed, token);
      prnReasonStart = i + 1;
      break;
    }
    if (token.lower === "as" && tokens[i + 1]?.lower === "needed") {
      internal.asNeeded = true;
      mark(internal.consumed, token);
      mark(internal.consumed, tokens[i + 1]);
      let reasonIndex = i + 2;
      if (tokens[reasonIndex]?.lower === "for") {
        mark(internal.consumed, tokens[reasonIndex]);
        reasonIndex += 1;
      }
      prnReasonStart = reasonIndex;
      break;
    }
  }

  // Multiplicative tokens like 1x3
  for (const token of tokens) {
    if (internal.consumed.has(token.index)) continue;
    const match = token.lower.match(/^([0-9]+(?:\.[0-9]+)?)[x*]([0-9]+(?:\.[0-9]+)?)$/);
    if (match) {
      const dose = parseFloat(match[1]);
      const freq = parseFloat(match[2]);
      if (internal.dose === undefined) {
        internal.dose = dose;
      }
      internal.frequency = freq;
      internal.period = 1;
      internal.periodUnit = FhirPeriodUnit.Day;
      mark(internal.consumed, token);
    }
  }

  // Process tokens sequentially
  const tryRouteSynonym = (startIndex: number): boolean => {
    const maxSpan = Math.min(24, tokens.length - startIndex);
    for (let span = maxSpan; span >= 1; span--) {
      const slice = tokens.slice(startIndex, startIndex + span);
      if (slice.some((part) => internal.consumed.has(part.index))) {
        continue;
      }
      const phrase = slice.map((part) => part.lower).join(" ");
      const customCode = customRouteMap?.get(phrase);
      const synonym = customCode
        ? { code: customCode, text: ROUTE_TEXT[customCode] }
        : DEFAULT_ROUTE_SYNONYMS[phrase];
      if (synonym) {
        setRoute(internal, synonym.code, synonym.text);
        for (const part of slice) {
          mark(internal.consumed, part);
          if (BODY_SITE_HINTS.has(part.lower)) {
            internal.siteTokenIndices.add(part.index);
          }
        }
        return true;
      }
    }
    return false;
  };

  for (let i = 0; i < tokens.length; i++) {
    const token = tokens[i];
    if (internal.consumed.has(token.index)) {
      continue;
    }
    const normalizedLower = normalizeTokenLower(token);

    if (token.lower === "bld" || token.lower === "b-l-d") {
      const check = checkDiscouraged(token.original, options);
      if (check.warning) {
        internal.warnings.push(check.warning);
      }
      applyWhenToken(internal, token, EventTiming.Meal);
      continue;
    }

    if (token.lower === "q") {
      if (parseSeparatedQ(internal, tokens, i, options)) {
        continue;
      }
    }

    if (tryParseNumericCadence(internal, tokens, i)) {
      continue;
    }

    const eyeSite = EYE_SITE_TOKENS[normalizedLower];
    const treatEyeTokenAsSite = eyeSite
      ? shouldTreatEyeTokenAsSite(internal, tokens, i, context)
      : false;

    if (normalizedLower === "od") {
      const descriptor = TIMING_ABBREVIATIONS.od;
      if (
        descriptor &&
        shouldInterpretOdAsOnceDaily(internal, tokens, i, treatEyeTokenAsSite)
      ) {
        applyFrequencyDescriptor(internal, token, descriptor, options);
        continue;
      }
    }

    // Frequency abbreviation map
    const freqDescriptor =
      normalizedLower === "od"
        ? undefined
        : TIMING_ABBREVIATIONS[token.lower] ?? TIMING_ABBREVIATIONS[normalizedLower];
    if (freqDescriptor) {
      applyFrequencyDescriptor(internal, token, freqDescriptor, options);
      continue;
    }

    if (tryParseCompactQ(internal, tokens, i)) {
      continue;
    }

    // Event timing tokens
    if (token.lower === "pc" || token.lower === "ac") {
      parseMealContext(
        internal,
        tokens,
        i,
        token.lower === "pc"
          ? EventTiming["After Meal"]
          : EventTiming["Before Meal"]
      );
      continue;
    }
    const nextToken = tokens[i + 1];
    if (nextToken && !internal.consumed.has(nextToken.index)) {
      const combo = `${token.lower} ${nextToken.lower}`;
      const comboWhen = COMBO_EVENT_TIMINGS[combo] ?? EVENT_TIMING_TOKENS[combo];
      if (comboWhen) {
        applyWhenToken(internal, token, comboWhen);
        mark(internal.consumed, nextToken);
        continue;
      }
    }
    const customWhen = options?.whenMap?.[token.lower];
    if (customWhen) {
      applyWhenToken(internal, token, customWhen);
      continue;
    }
    const whenCode = EVENT_TIMING_TOKENS[token.lower];
    if (whenCode) {
      applyWhenToken(internal, token, whenCode);
      continue;
    }

    // Day of week
    const day = DAY_OF_WEEK_TOKENS[token.lower];
    if (day) {
      if (!arrayIncludes(internal.dayOfWeek, day)) {
        internal.dayOfWeek.push(day);
      }
      mark(internal.consumed, token);
      continue;
    }

    // Units following numbers handled later

    if (tryRouteSynonym(i)) {
      continue;
    }

    if (eyeSite && treatEyeTokenAsSite) {
      internal.siteText = eyeSite.site;
      internal.siteSource = "abbreviation";
      if (eyeSite.route && !internal.routeCode) {
        setRoute(internal, eyeSite.route);
      }
      mark(internal.consumed, token);
      continue;
    }

    // Numeric dose
    const rangeValue = parseNumericRange(token.lower);
    if (rangeValue) {
      if (!internal.doseRange) {
        internal.doseRange = rangeValue;
      }
      mark(internal.consumed, token);
      const unitToken = tokens[i + 1];
      if (unitToken && !internal.consumed.has(unitToken.index)) {
        const unit = normalizeUnit(unitToken.lower, options);
        if (unit) {
          internal.unit = unit;
          mark(internal.consumed, unitToken);
        }
      }
      continue;
    }
    if (/^[0-9]+(?:\.[0-9]+)?$/.test(token.lower)) {
      const value = parseFloat(token.original);
      if (internal.dose === undefined) {
        internal.dose = value;
      }
      mark(internal.consumed, token);
      const unitToken = tokens[i + 1];
      if (unitToken && !internal.consumed.has(unitToken.index)) {
        const unit = normalizeUnit(unitToken.lower, options);
        if (unit) {
          internal.unit = unit;
          mark(internal.consumed, unitToken);
        }
      }
      continue;
    }

    // Patterns like 1x or 2x
    const timesMatch = token.lower.match(/^([0-9]+(?:\.[0-9]+)?)[x*]$/);
    if (timesMatch) {
      const val = parseFloat(timesMatch[1]);
      if (internal.dose === undefined) {
        internal.dose = val;
      }
      mark(internal.consumed, token);
      continue;
    }

    // Words for frequency
    const wordFreq = WORD_FREQUENCIES[token.lower];
    if (wordFreq) {
      internal.frequency = wordFreq.frequency;
      internal.period = 1;
      internal.periodUnit = wordFreq.periodUnit;
      mark(internal.consumed, token);
      continue;
    }

    // Skip generic connectors
    if (token.lower === "per" || token.lower === "a" || token.lower === "every" || token.lower === "each") {
      mark(internal.consumed, token);
      continue;
    }
  }

  // Units from trailing tokens if still undefined
  if (internal.unit === undefined) {
    for (const token of tokens) {
      if (internal.consumed.has(token.index)) continue;
      const unit = normalizeUnit(token.lower, options);
      if (unit) {
        internal.unit = unit;
        mark(internal.consumed, token);
        break;
      }
    }
  }

  if (internal.unit === undefined) {
    internal.unit = inferUnitFromContext(context);
  }

  if (internal.unit === undefined) {
    const fallbackUnit = inferUnitFromRouteHints(internal);
    if (fallbackUnit) {
      internal.unit = fallbackUnit;
    }
  }

  // Frequency defaults when timing code implies it
  if (
    internal.frequency === undefined &&
    internal.period === undefined &&
    internal.timingCode
  ) {
    const descriptor = TIMING_ABBREVIATIONS[internal.timingCode.toLowerCase()];
    if (descriptor) {
      if (descriptor.frequency !== undefined) {
        internal.frequency = descriptor.frequency;
      }
      if (descriptor.period !== undefined) {
        internal.period = descriptor.period;
      }
      if (descriptor.periodUnit) {
        internal.periodUnit = descriptor.periodUnit;
      }
      if (descriptor.when) {
        for (const w of descriptor.when) {
          addWhen(internal.when, w);
        }
      }
    }
  }

  if (
    !internal.timingCode &&
    internal.frequency !== undefined &&
    internal.periodUnit === FhirPeriodUnit.Day &&
    (internal.period === undefined || internal.period === 1)
  ) {
    if (internal.frequency === 2) {
      internal.timingCode = "BID";
    } else if (internal.frequency === 3) {
      internal.timingCode = "TID";
    } else if (internal.frequency === 4) {
      internal.timingCode = "QID";
    }
  }

  // Expand generic meal markers into specific EventTiming codes when asked to.
  expandMealTimings(internal, options);

  // Determine site text from leftover tokens (excluding PRN reason tokens)
  const leftoverTokens = tokens.filter((t) => !internal.consumed.has(t.index));
  const siteCandidateIndices = new Set<number>();
  for (const token of leftoverTokens) {
    if (BODY_SITE_HINTS.has(token.lower)) {
      siteCandidateIndices.add(token.index);
    }
  }
  for (const idx of internal.siteTokenIndices) {
    siteCandidateIndices.add(idx);
  }
  if (siteCandidateIndices.size > 0) {
    const indicesToInclude = new Set<number>(siteCandidateIndices);
    for (const idx of siteCandidateIndices) {
      let prev = idx - 1;
      while (prev >= 0) {
        const token = tokens[prev];
        if (!token) {
          break;
        }
        const lower = token.lower;
        if (SITE_CONNECTORS.has(lower) || BODY_SITE_HINTS.has(lower)) {
          indicesToInclude.add(token.index);
          prev -= 1;
          continue;
        }
        break;
      }
      let next = idx + 1;
      while (next < tokens.length) {
        const token = tokens[next];
        if (!token) {
          break;
        }
        const lower = token.lower;
        if (SITE_CONNECTORS.has(lower) || BODY_SITE_HINTS.has(lower)) {
          indicesToInclude.add(token.index);
          next += 1;
          continue;
        }
        break;
      }
    }
    const sortedIndices = Array.from(indicesToInclude).sort((a, b) => a - b);
    const displayWords: string[] = [];
    for (const index of sortedIndices) {
      const token = tokens[index];
      if (!token) {
        continue;
      }
      const lower = token.lower;
      if (!SITE_CONNECTORS.has(lower) && !SITE_FILLER_WORDS.has(lower)) {
        displayWords.push(token.original);
      }
      mark(internal.consumed, token);
    }
    const normalizedSite = displayWords
      .filter((word) => !SITE_CONNECTORS.has(word.trim().toLowerCase()))
      .join(" ")
      .trim();
    if (normalizedSite) {
      internal.siteText = normalizedSite;
      if (!internal.siteSource) {
        internal.siteSource = "text";
      }
    }
  }

  if (!internal.routeCode && internal.siteText) {
    for (const { pattern, route } of SITE_UNIT_ROUTE_HINTS) {
      if (pattern.test(internal.siteText)) {
        setRoute(internal, route);
        break;
      }
    }
  }

  // PRN reason text
  if (internal.asNeeded && prnReasonStart !== undefined) {
    const reasonTokens: string[] = [];
    for (let i = prnReasonStart; i < tokens.length; i++) {
      const token = tokens[i];
      if (internal.consumed.has(token.index)) {
        continue;
      }
      reasonTokens.push(token.original);
      mark(internal.consumed, token);
    }
    if (reasonTokens.length > 0) {
      internal.asNeededReason = reasonTokens.join(" ");
    }
  }

  if (
    internal.routeCode === RouteCode["Intravitreal route (qualifier value)"] &&
    (!internal.siteText || !/eye/i.test(internal.siteText))
  ) {
    internal.warnings.push(
      "Intravitreal administrations require an eye site (e.g., OD/OS/OU)."
    );
  }

  return internal;
}

function normalizeUnit(token: string, options?: ParseOptions): string | undefined {
  const override = options?.unitMap?.[token];
  if (override) {
    return override;
  }
  const defaultUnit = DEFAULT_UNIT_SYNONYMS[token];
  if (defaultUnit) {
    return defaultUnit;
  }
  return undefined;
}

function inferUnitFromRouteHints(internal: ParsedSigInternal): string | undefined {
  if (internal.routeCode) {
    const unit = DEFAULT_UNIT_BY_ROUTE[internal.routeCode];
    if (unit) {
      return unit;
    }
  }

  if (internal.routeText) {
    const normalized = internal.routeText.trim().toLowerCase();
    const synonym = DEFAULT_ROUTE_SYNONYMS[normalized];
    if (synonym) {
      const unit = DEFAULT_UNIT_BY_ROUTE[synonym.code];
      if (unit) {
        return unit;
      }
    }
  }

  if (internal.siteText) {
    const unit = inferUnitFromSiteText(internal.siteText);
    if (unit) {
      return unit;
    }
  }

  return undefined;
}

function inferUnitFromSiteText(siteText: string): string | undefined {
  for (const { pattern, route } of SITE_UNIT_ROUTE_HINTS) {
    if (pattern.test(siteText)) {
      const unit = DEFAULT_UNIT_BY_ROUTE[route];
      if (unit) {
        return unit;
      }
    }
  }
  return undefined;
}<|MERGE_RESOLUTION|>--- conflicted
+++ resolved
@@ -23,40 +23,6 @@
 import { objectEntries } from "./utils/object";
 import { arrayIncludes } from "./utils/array";
 
-<<<<<<< HEAD
-export interface Token {
-  original: string;
-  lower: string;
-  index: number;
-}
-
-export interface ParsedSigInternal {
-  input: string;
-  tokens: Token[];
-  consumed: Set<number>;
-  dose?: number;
-  doseRange?: { low: number; high: number };
-  unit?: string;
-  routeCode?: RouteCode;
-  routeText?: string;
-  frequency?: number;
-  frequencyMax?: number;
-  period?: number;
-  periodMax?: number;
-  periodUnit?: FhirPeriodUnit;
-  dayOfWeek: FhirDayOfWeek[];
-  when: EventTiming[];
-  timingCode?: string;
-  asNeeded?: boolean;
-  asNeededReason?: string;
-  warnings: string[];
-  siteText?: string;
-  siteSource?: "abbreviation" | "text";
-  siteTokenIndices: Set<number>;
-}
-
-=======
->>>>>>> 364fb39c
 const BODY_SITE_HINTS = new Set([
   "left",
   "right",
